--- conflicted
+++ resolved
@@ -305,15 +305,11 @@
 
     try:
         size, from_, page = _process_pagination_values(request)
-<<<<<<< HEAD
         selected_facets = _get_program_facets(request)
         if page == 0: 
             page = 1
         else:
-            page = page + 1
-=======
-        page += 1
->>>>>>> 76666a95
+            page += 1
         catalog_integration = CatalogIntegration.current()
         username = catalog_integration.service_username
         user = User.objects.get(username=username)
